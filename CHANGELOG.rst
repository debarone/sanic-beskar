************
 Change Log
************

All notable changes to this project will be documented in this file.

The format is based on [Keep a Changelog](http://keepachangelog.com/)
and this project adheres to [Semantic Versioning](http://semver.org/).

Unreleased
----------

v2.3.3 - 2024-03-19
-------------------
<<<<<<< HEAD
- Updated Dependencies
- Enhancements to `tox` configuration
- Numerous spelling fixes because I sucked at school
- Docstring addition and cleanup work
=======
- Updated Dependancies
>>>>>>> d87d760e
- Dropped support for Python 3.7

v2.3.2 - 2023-10-21
-------------------
- Updated Dependencies
- Increased testing coverage by adding full testing of all mixins (`umongo`, `tortoise`, `beanie`)
- Corrected bug in `umongo` example and mixin due to `umongo` changes to document instantiation
- Disabled a bunch of depreciation warnings that are only caused by unit testing of 3rd party modules, external to `beskar` itself
- Removed usless try/except(NotFound) from `beanie` and `umongo` mixin methods
- Fixed bug in mixins where no `roles` would respond with a `['']` list instead of empty `[]` list

v2.3.1 - 2023-10-19
-------------------
- Made python version deps a little more sane looking

v2.3.0 - 2023-10-19
-------------------
- Dependencies tested: `mongomock-motor`, `cryptography`, `pydantic`, `beanie` to current main versions
- Added support for python 3.12. Requires `pendulum==3.0.0.b*`. All tests passed.

v2.2.12 - 2023-09-18
-------------------
- Dependencies tested: `tortoise-orm` and `py-buzz` to current main versions
- Dependencies updated: `tortoise-orm` and `py-buzz` to allow a more current major version

v2.2.11 - 2023-07-25
-------------------
- Dependencies tested: `sanic`, `pyseto` and `cryptography` to current main versions
- Dependency version changes: `cryptography` allow down to 39.0.0 as minimum

v2.2.10 - 2023-07-05
-------------------
- Dependency updates: `pyseto` and `cryptography` to current main versions

v2.2.9 - 2023-05-23
-------------------
- Dependency updates and testing

v2.2.8 - 2023-03-21
-------------------
- Dev Dependency updates
- Upgraded support for newer `Cryptography`, `Sanic`, `Beanie`
- Moved from `sphinx-rtd-theme` to `furo` for Sphinx Docs

v2.2.8 - 2023-03-21
-------------------
- Dependency updates
- Linting cleanups
- Upgraded `Cryptography` requirement to >39.0.1 due to security concerns

v2.2.7 - 2023-03-09
-------------------
- Dependency updates

v2.2.6 - 2023-01-03
-------------------
- Dependency updates

v2.2.5 - 2022-12-28
-------------------
- Dependency updates

v2.2.2 - 2022-11-14
-------------------
- Dependency updates
- Added `bandit` for additional security testing

v2.2.1 - 2022-11-14
-------------------
- Dependency updates

v2.2.0 - 2022-11-09
-------------------
- Dependency updates
- Added Python 3.11 support
- Removed Python 3.7 support

v2.1.1 - 2022-10-26
-------------------
- Dependency updates

v2.1.0 - 2022-08-20
-------------------
- Added support for `beanie` ORM

v2.0.5 - 2022-08-09
-------------------
- Added a work around for some class-based view issues with Sanic
- Removed some unneeded deps

v2.0.1 - 2022-08-08
-------------------
- Swapped `jinja2` for `sanic-jinja2`
- Linting cleanup and doc work
- Fixed a typo preventing proper loading of `BESKAR_RBAC_POLICY`
- Additional coverage and unit testing

v2.0.0 - 2022-08-05
-------------------
- Moved to Sanic from Flask
- Added async/await support
- Added OTP
- Added QR Code generation for OTP
- Updated all the docs
- Added a metric f*ton of docstrings
- Added RBAC support
- Provided updated and current examples

v1.3.0 - 2021-11-25
-------------------
- Replaced freezegun dependency with plummet
- Decorators can read tokens from cookies

v1.2.0 - 2021-04-20
-------------------
- Dropped support for Python 3.5
- Updated pyjwt dependency to 2.0

v1.1.0 - 2020-12-07
-------------------
- Added 2-factor email token registration and password reset
- Added function hooks at token encoding time
- Migrated to github actions away from travis-ci
- Added support for tokens in cookies
- Added MongoDB example
- Added auth_accepted decorator for optional auth support
- Updated documentation

v1.0.0 - 2019-07-23
-------------------
- Upgraded flask dependency to > 1.0
- Moved tutorial to github.com/dusktreader/flask-praetorian-tutorial
- Added email registration feature
- Added code of conduct and contributing guide
- Added support for verify_and_update

v0.5.3 - 2019-03-01
-------------------
- Added flake8 config back in

v0.5.0 - 2019-03-01
-------------------
- Converted build system to use Poetry

v0.4.8 - 2018-08-14
-------------------
- Added support for including additional claims in the JWT

v0.4.7 - 2018-06-21
-------------------
- Made @auth_required optional when using @roles_required or @roles_accepted

v0.4.6 - 2018-05-23
-------------------
- Fixed a bug with the @roles_accepted operator

v0.4.5 - 2018-05-18
-------------------
- Added more documentation:
  - Config Settings
  - User class requirements
  - Other Notes
- Added configuratbility for error handler
- Made more internal functions private (leading underscore)

v0.4.4 - 2018-05-10
-------------------
- Did a lot of work on the tutorial including code snippets
- Flask dependency pinned to >=1.0
- Pendulum dependency pinned to >=2.0
- Bug fixes for pendulum version 2.0

v0.4.3 - 2018-05-03
-------------------
- Docs are finally working right. Ready to announce the 0.4 release!

v0.4.2 - 2018-05-02
-------------------
- Fixed failing docs build issue? again?

v0.4.1 - 2018-05-02
-------------------
- Fixed failing docs build issue

v0.4.0 - 2018-05-02
-------------------
- Lots of updates to make the package compliant with:
  - awesome-flask
  - approved flask extensions
- Verified python 3.4 support
- Added tutorials to the docs
- Added a custom logo to the docs!

v0.3.22 - 2018-04-23
--------------------
- Added github links to the docs

v0.3.21 - 2018-04-23
--------------------
- Wrote a tutorial and expanded examples

v0.3.20 - 2018-04-23
--------------------
- Added a logo!

v0.3.19 - 2018-04-20
--------------------
- Added homepage to setup.py

v0.3.18 - 2018-04-20
--------------------
- Fixed issues with travis build

v0.3.17 - 2018-04-20
--------------------
- Fixed flake8 error
- Fixed long_description to pull from README for pypi

v0.3.14 - 2017-10-04
--------------------
- Revised exceptions to derive from FlaskBuzz

v0.3.13 - 2017-10-01
--------------------
- Errors decoding JWT tokens now raise InvalidTokenHeader

v0.3.12 - 2017-09-28
--------------------
- Made user validation more configurable, and condensed validation code

v0.3.11 - 2017-09-27
--------------------
- Added capability for user to override fields for PraetorianError's in jsonify

v0.3.10 - 2017-09-27
--------------------
- Fixed issues with overrides for lifespan settings

v0.3.9 - 2017-09-27
-------------------
- Added overrides for pack_header_for_user

v0.3.8 - 2017-09-27
-------------------
- Allowed pack_user_for_header to be used outside of tests

v0.3.7 - 2017-09-22
-------------------
- Added special exception for missing user

v0.3.6 - 2017-09-22
-------------------
- Changed role decorators to raise MissingRoleError on failure

v0.3.5 - 2017-09-22
-------------------
- Added support for user models containing a validate method
- Added ability to provision tokens that don't expire
- Added ability to override expiration times

v0.3.4 - 2017-09-13
-------------------
- Added utility function to fetch just user_id

v0.3.3 - 2017-09-11
-------------------
- Updated quickstart documentation

v0.3.2 - 2017-09-11
-------------------
- Converted all timestamping to pendulum (for freezing time in tests)

v0.3.1 - 2017-06-22
-------------------
- Added in missing MANIFEST.in

v0.3.0 - 2017-06-20
-------------------
- Removed dependence on flask-jwt. Provides jwt support via PyJWT
- Converted PraetorianError to be based on Buzz exceptions
- Updated documentation to reflect pypi availability of flask-praetorian
- Added support for using extant instance of jwt in new Praetorian instances
- Added a few integration tests
- Fixed up the documentation and README a little bit

v0.2.0 - 2016-12-15
-------------------
- First release of flask-praetorian and contained functionality
- Added this CHANGELOG
- Added a README providing a brief overview of the project
- Added documentation on a readthedocs site include full module docs<|MERGE_RESOLUTION|>--- conflicted
+++ resolved
@@ -10,16 +10,12 @@
 Unreleased
 ----------
 
-v2.3.3 - 2024-03-19
--------------------
-<<<<<<< HEAD
+v2.3.3_01 - 2024-03-19
+-------------------
 - Updated Dependencies
 - Enhancements to `tox` configuration
 - Numerous spelling fixes because I sucked at school
 - Docstring addition and cleanup work
-=======
-- Updated Dependancies
->>>>>>> d87d760e
 - Dropped support for Python 3.7
 
 v2.3.2 - 2023-10-21
